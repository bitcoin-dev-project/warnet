import argparse
import base64
import configparser
import json
import logging
import os
import pathlib
import random
import signal
import sys
import tempfile
import threading
from time import sleep

from kubernetes import client, config
<<<<<<< HEAD
from ln_framework.ln import CLN, LND, LNNode
=======
from ln_framework.ln import LND

>>>>>>> 4367c7cd
from test_framework.authproxy import AuthServiceProxy
from test_framework.p2p import NetworkThread
from test_framework.test_framework import (
    TMPDIR_PREFIX,
    BitcoinTestFramework,
    TestStatus,
)
from test_framework.test_node import TestNode
from test_framework.util import PortSeed, get_rpc_proxy

NAMESPACE = None
pods = client.V1PodList(items=[])
cmaps = client.V1ConfigMapList(items=[])

try:
    # Get the in-cluster k8s client to determine what we have access to
    config.load_incluster_config()
    sclient = client.CoreV1Api()

    # Figure out what namespace we are in
    with open("/var/run/secrets/kubernetes.io/serviceaccount/namespace") as f:
        NAMESPACE = f.read().strip()

    try:
        # An admin with cluster access can list everything.
        # A wargames player with namespaced access will get a FORBIDDEN error here
        pods = sclient.list_pod_for_all_namespaces()
        cmaps = sclient.list_config_map_for_all_namespaces()
    except Exception:
        # Just get whatever we have access to in this namespace only
        pods = sclient.list_namespaced_pod(namespace=NAMESPACE)
        cmaps = sclient.list_namespaced_config_map(namespace=NAMESPACE)
except Exception:
    # If there is no cluster config, the user might just be
    # running the scenario file locally with --help
    pass

WARNET = {"tanks": [], "lightning": [], "channels": []}
for pod in pods.items:
    if "mission" not in pod.metadata.labels:
        continue

    if pod.metadata.labels["mission"] == "tank":
        WARNET["tanks"].append(
            {
                "tank": pod.metadata.name,
                "chain": pod.metadata.labels["chain"],
                "rpc_host": pod.status.pod_ip,
                "rpc_port": int(pod.metadata.labels["RPCPort"]),
                "rpc_user": "user",
                "rpc_password": pod.metadata.labels["rpcpassword"],
                "init_peers": pod.metadata.annotations["init_peers"],
            }
        )

    if pod.metadata.labels["mission"] == "lightning":
        WARNET["lightning"].append(pod.metadata.name)

for cm in cmaps.items:
    if not cm.metadata.labels or "channels" not in cm.metadata.labels:
        continue
    channel_jsons = json.loads(cm.data["channels"])
    for channel_json in channel_jsons:
        channel_json["source"] = cm.data["source"]
        WARNET["channels"].append(channel_json)


# Ensure that all RPC calls are made with brand new http connections
def auth_proxy_request(self, method, path, postdata):
    self._set_conn()  # creates new http client connection
    return self.oldrequest(method, path, postdata)


AuthServiceProxy.oldrequest = AuthServiceProxy._request
AuthServiceProxy._request = auth_proxy_request

# Create a custom formatter
class ColorFormatter(logging.Formatter):
    """Custom formatter to add color based on log level."""
    # Define ANSI color codes
    RED = '\033[91m'
    YELLOW = '\033[93m'
    GREEN = '\033[92m'
    RESET = '\033[0m'

    FORMATS = {
        logging.DEBUG: f"{RESET}%(name)-8s - Thread-%(thread)d - %(message)s{RESET}",
        logging.INFO: f"{RESET}%(name)-8s - %(message)s{RESET}",
        logging.WARNING: f"{YELLOW}%(name)-8s - %(message)s{RESET}",
        logging.ERROR: f"{RED}%(name)-8s - %(message)s{RESET}",
        logging.CRITICAL: f"{RED}##%(name)-8s - %(message)s##{RESET}"
    }

    def format(self, record):
        log_fmt = self.FORMATS.get(record.levelno)
        formatter = logging.Formatter(log_fmt)
        return formatter.format(record)

class Commander(BitcoinTestFramework):
    # required by subclasses of BitcoinTestFramework
    def set_test_params(self):
        pass

    def run_test(self):
        pass

    # Utility functions for Warnet scenarios
    @staticmethod
    def ensure_miner(node):
        wallets = node.listwallets()
        if "miner" not in wallets:
            node.createwallet("miner", descriptors=True)
        return node.get_wallet_rpc("miner")

    @staticmethod
    def hex_to_b64(hex):
        return base64.b64encode(bytes.fromhex(hex)).decode()

    @staticmethod
    def b64_to_hex(b64, reverse=False):
        if reverse:
            return base64.b64decode(b64)[::-1].hex()
        else:
            return base64.b64decode(b64).hex()

    def wait_for_tanks_connected(self):
        def tank_connected(self, tank):
            while True:
                peers = tank.getpeerinfo()
                count = sum(
                    1
                    for peer in peers
                    if peer.get("connection_type") == "manual" or peer.get("addnode") is True
                )
                self.log.info(f"Tank {tank.tank} connected to {count}/{tank.init_peers} peers")
                if count >= tank.init_peers:
                    break
                else:
                    sleep(5)

        conn_threads = [
            threading.Thread(target=tank_connected, args=(self, tank)) for tank in self.nodes
        ]
        for thread in conn_threads:
            thread.start()

        all(thread.join() is None for thread in conn_threads)
        self.log.info("Network connected")

    def handle_sigterm(self, signum, frame):
        print("SIGTERM received, stopping...")
        self.shutdown()
        sys.exit(0)

    # The following functions are chopped-up hacks of
    # the original methods from BitcoinTestFramework

    def setup(self):
        signal.signal(signal.SIGTERM, self.handle_sigterm)

        # hacked from _start_logging()
        # Scenarios will log plain messages to stdout only, which will can redirected by warnet
        self.log = logging.getLogger(self.__class__.__name__)
        self.log.setLevel(logging.INFO)  # set this to DEBUG to see ALL RPC CALLS

        # Because scenarios run in their own subprocess, the logger here
        # is not the same as the warnet server or other global loggers.
        # Scenarios log directly to stdout which gets picked up by the
        # subprocess manager in the server, and reprinted to the global log.
        ch = logging.StreamHandler(sys.stdout)
        ch.setFormatter(ColorFormatter())
        self.log.addHandler(ch)

        # Keep a separate index of tanks by pod name
<<<<<<< HEAD
        self.tanks: Dict[str, TestNode] = {}
        self.lns: Dict[str, LNNode] = {}
=======
        self.tanks: dict[str, TestNode] = {}
        self.lns: dict[str, LND] = {}
>>>>>>> 4367c7cd
        self.channels = WARNET["channels"]

        for i, tank in enumerate(WARNET["tanks"]):
            self.log.info(
                f"Adding TestNode #{i} from pod {tank['tank']} with IP {tank['rpc_host']}"
            )
            node = TestNode(
                i,
                pathlib.Path(),  # datadir path
                chain=tank["chain"],
                rpchost=tank["rpc_host"],
                timewait=60,
                timeout_factor=self.options.timeout_factor,
                bitcoind=None,
                bitcoin_cli=None,
                cwd=self.options.tmpdir,
                coverage_dir=self.options.coveragedir,
            )
            node.tank = tank["tank"]
            node.rpc = get_rpc_proxy(
                f"http://{tank['rpc_user']}:{tank['rpc_password']}@{tank['rpc_host']}:{tank['rpc_port']}",
                i,
                timeout=60,
                coveragedir=self.options.coveragedir,
            )
            node.rpc_connected = True
            node.init_peers = int(tank["init_peers"])

            self.nodes.append(node)
            self.tanks[tank["tank"]] = node

        for ln in WARNET["lightning"]:
            #create the correct implementation based on pod name
            if "-cln" in ln:
                self.lns[ln] = CLN(ln)
            else:
                self.lns[ln] = LND(ln)

        self.num_nodes = len(self.nodes)

        # Set up temp directory and start logging
        if self.options.tmpdir:
            self.options.tmpdir = os.path.abspath(self.options.tmpdir)
            os.makedirs(self.options.tmpdir, exist_ok=False)
        else:
            self.options.tmpdir = tempfile.mkdtemp(prefix=TMPDIR_PREFIX)

        seed = self.options.randomseed
        if seed is None:
            seed = random.randrange(sys.maxsize)
        else:
            self.log.info(f"User supplied random seed {seed}")
        random.seed(seed)
        self.log.info(f"PRNG seed is: {seed}")

        self.log.debug("Setting up network thread")
        self.network_thread = NetworkThread()
        self.network_thread.start()

        self.success = TestStatus.PASSED

    def parse_args(self):
        # Only print "outer" args from parent class when using --help
        help_parser = argparse.ArgumentParser(usage="%(prog)s [options]")
        self.add_options(help_parser)
        help_args, _ = help_parser.parse_known_args()
        # Check if 'help' attribute exists in help_args before accessing it
        if hasattr(help_args, "help") and help_args.help:
            help_parser.print_help()
            sys.exit(0)

        previous_releases_path = ""
        parser = argparse.ArgumentParser(usage="%(prog)s [options]")
        parser.add_argument(
            "--nocleanup",
            dest="nocleanup",
            default=False,
            action="store_true",
            help="Leave bitcoinds and test.* datadir on exit or error",
        )
        parser.add_argument(
            "--nosandbox",
            dest="nosandbox",
            default=False,
            action="store_true",
            help="Don't use the syscall sandbox",
        )
        parser.add_argument(
            "--noshutdown",
            dest="noshutdown",
            default=False,
            action="store_true",
            help="Don't stop bitcoinds after the test execution",
        )
        parser.add_argument(
            "--cachedir",
            dest="cachedir",
            default=None,
            help="Directory for caching pregenerated datadirs (default: %(default)s)",
        )
        parser.add_argument(
            "--tmpdir", dest="tmpdir", default=None, help="Root directory for datadirs"
        )
        parser.add_argument(
            "-l",
            "--loglevel",
            dest="loglevel",
            default="DEBUG",
            help="log events at this level and higher to the console. Can be set to DEBUG, INFO, WARNING, ERROR or CRITICAL. Passing --loglevel DEBUG will output all logs to console. Note that logs at all levels are always written to the test_framework.log file in the temporary test directory.",
        )
        parser.add_argument(
            "--tracerpc",
            dest="trace_rpc",
            default=False,
            action="store_true",
            help="Print out all RPC calls as they are made",
        )
        parser.add_argument(
            "--portseed",
            dest="port_seed",
            default=0,
            help="The seed to use for assigning port numbers (default: current process id)",
        )
        parser.add_argument(
            "--previous-releases",
            dest="prev_releases",
            default=None,
            action="store_true",
            help="Force test of previous releases (default: %(default)s)",
        )
        parser.add_argument(
            "--coveragedir",
            dest="coveragedir",
            default=None,
            help="Write tested RPC commands into this directory",
        )
        parser.add_argument(
            "--configfile",
            dest="configfile",
            default=None,
            help="Location of the test framework config file (default: %(default)s)",
        )
        parser.add_argument(
            "--pdbonfailure",
            dest="pdbonfailure",
            default=False,
            action="store_true",
            help="Attach a python debugger if test fails",
        )
        parser.add_argument(
            "--usecli",
            dest="usecli",
            default=False,
            action="store_true",
            help="use bitcoin-cli instead of RPC for all commands",
        )
        parser.add_argument(
            "--perf",
            dest="perf",
            default=False,
            action="store_true",
            help="profile running nodes with perf for the duration of the test",
        )
        parser.add_argument(
            "--valgrind",
            dest="valgrind",
            default=False,
            action="store_true",
            help="run nodes under the valgrind memory error detector: expect at least a ~10x slowdown. valgrind 3.14 or later required.",
        )
        parser.add_argument(
            "--randomseed",
            default=0x7761726E6574,  # "warnet" ascii
            help="set a random seed for deterministically reproducing a previous test run",
        )
        parser.add_argument(
            "--timeout-factor",
            dest="timeout_factor",
            default=1,
            help="adjust test timeouts by a factor. Setting it to 0 disables all timeouts",
        )
        parser.add_argument(
            "--network",
            dest="network",
            default="warnet",
            help="Designate which warnet this should run on (default: warnet)",
        )
        parser.add_argument(
            "--v2transport",
            dest="v2transport",
            default=False,
            action="store_true",
            help="use BIP324 v2 connections between all nodes by default",
        )

        self.add_options(parser)
        # Running TestShell in a Jupyter notebook causes an additional -f argument
        # To keep TestShell from failing with an "unrecognized argument" error, we add a dummy "-f" argument
        # source: https://stackoverflow.com/questions/48796169/how-to-fix-ipykernel-launcher-py-error-unrecognized-arguments-in-jupyter/56349168#56349168
        parser.add_argument("-f", "--fff", help="a dummy argument to fool ipython", default="1")
        self.options = parser.parse_args()
        if self.options.timeout_factor == 0:
            self.options.timeout_factor = 99999
        self.options.timeout_factor = self.options.timeout_factor or (
            4 if self.options.valgrind else 1
        )
        self.options.previous_releases_path = previous_releases_path
        config = configparser.ConfigParser()
        if self.options.configfile is not None:
            with open(self.options.configfile) as f:
                config.read_file(f)

        config["environment"] = {"PACKAGE_BUGREPORT": ""}

        self.config = config

        if "descriptors" not in self.options:
            # Wallet is not required by the test at all and the value of self.options.descriptors won't matter.
            # It still needs to exist and be None in order for tests to work however.
            # So set it to None to force -disablewallet, because the wallet is not needed.
            self.options.descriptors = None
        elif self.options.descriptors is None:
            # Some wallet is either required or optionally used by the test.
            # Prefer SQLite unless it isn't available
            if self.is_sqlite_compiled():
                self.options.descriptors = True
            elif self.is_bdb_compiled():
                self.options.descriptors = False
            else:
                # If neither are compiled, tests requiring a wallet will be skipped and the value of self.options.descriptors won't matter
                # It still needs to exist and be None in order for tests to work however.
                # So set it to None, which will also set -disablewallet.
                self.options.descriptors = None

        PortSeed.n = self.options.port_seed

    def connect_nodes(self, a, b, *, peer_advertises_v2=None, wait_for_connect: bool = True):
        """
        Kwargs:
            wait_for_connect: if True, block until the nodes are verified as connected. You might
                want to disable this when using -stopatheight with one of the connected nodes,
                since there will be a race between the actual connection and performing
                the assertions before one node shuts down.
        """
        from_connection = self.nodes[a]
        to_connection = self.nodes[b]
        from_num_peers = 1 + len(from_connection.getpeerinfo())
        to_num_peers = 1 + len(to_connection.getpeerinfo())
        ip_port = self.nodes[b].rpchost + ":18444"

        if peer_advertises_v2 is None:
            peer_advertises_v2 = self.options.v2transport

        if peer_advertises_v2:
            from_connection.addnode(node=ip_port, command="onetry", v2transport=True)
        else:
            # skip the optional third argument (default false) for
            # compatibility with older clients
            from_connection.addnode(ip_port, "onetry")

        if not wait_for_connect:
            return

        # poll until version handshake complete to avoid race conditions
        # with transaction relaying
        # See comments in net_processing:
        # * Must have a version message before anything else
        # * Must have a verack message before anything else
        self.wait_until(
            lambda: sum(peer["version"] != 0 for peer in from_connection.getpeerinfo())
            == from_num_peers
        )
        self.wait_until(
            lambda: sum(peer["version"] != 0 for peer in to_connection.getpeerinfo())
            == to_num_peers
        )
        self.wait_until(
            lambda: sum(
                peer["bytesrecv_per_msg"].pop("verack", 0) >= 21
                for peer in from_connection.getpeerinfo()
            )
            == from_num_peers
        )
        self.wait_until(
            lambda: sum(
                peer["bytesrecv_per_msg"].pop("verack", 0) >= 21
                for peer in to_connection.getpeerinfo()
            )
            == to_num_peers
        )
        # The message bytes are counted before processing the message, so make
        # sure it was fully processed by waiting for a ping.
        self.wait_until(
            lambda: sum(
                peer["bytesrecv_per_msg"].pop("pong", 0) >= 29
                for peer in from_connection.getpeerinfo()
            )
            == from_num_peers
        )
        self.wait_until(
            lambda: sum(
                peer["bytesrecv_per_msg"].pop("pong", 0) >= 29
                for peer in to_connection.getpeerinfo()
            )
            == to_num_peers
        )<|MERGE_RESOLUTION|>--- conflicted
+++ resolved
@@ -13,12 +13,7 @@
 from time import sleep
 
 from kubernetes import client, config
-<<<<<<< HEAD
 from ln_framework.ln import CLN, LND, LNNode
-=======
-from ln_framework.ln import LND
-
->>>>>>> 4367c7cd
 from test_framework.authproxy import AuthServiceProxy
 from test_framework.p2p import NetworkThread
 from test_framework.test_framework import (
@@ -193,13 +188,8 @@
         self.log.addHandler(ch)
 
         # Keep a separate index of tanks by pod name
-<<<<<<< HEAD
-        self.tanks: Dict[str, TestNode] = {}
-        self.lns: Dict[str, LNNode] = {}
-=======
         self.tanks: dict[str, TestNode] = {}
-        self.lns: dict[str, LND] = {}
->>>>>>> 4367c7cd
+        self.lns: dict[str, LNNode] = {}
         self.channels = WARNET["channels"]
 
         for i, tank in enumerate(WARNET["tanks"]):
