--- conflicted
+++ resolved
@@ -273,16 +273,11 @@
             block_txs = block["tx"]
             block_height = block["height"]
             for ch in channels:
-<<<<<<< HEAD
                 assert ch["txid"] != "N/A", f"Channel:{ch} did not receive txid"
-                assert ch["id"]["block"] == block_height, f"Actual block:{block_height}"
-                assert ch["txid"] in block_txs, f"Block:{block_height} does not contain {ch["txid"]}"
-=======
                 assert ch["id"]["block"] == block_height, f"Actual block:{block_height}\n{ch}"
                 assert block_txs[ch["id"]["index"]] == ch["txid"], (
                     f"Actual txid:{block_txs[ch['id']['index']]}\n{ch}"
                 )
->>>>>>> 4367c7cd
             self.log.info("👍")
 
         gen(5)
