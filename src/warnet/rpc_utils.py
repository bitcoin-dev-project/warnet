from json import loads
<<<<<<< HEAD
from warnet.utils import exponential_backoff

@exponential_backoff()
def bitcoin_rpc(container, command, params=[], verbose=False):
    if not isinstance(params, list):
=======
import logging
from warnet.utils import exponential_backoff


logging.basicConfig(level=logging.INFO)

@exponential_backoff()
def bitcoin_rpc(container, command, params=None):
    """
    Run a Bitcoin RPC command in a given container.

    :param container: The Docker container in which to run the command
    :param command: The Bitcoin RPC command to run
    :param params: A list of parameters to pass to the command (default is None)
    :param verbose: Whether to print verbose output (default is False)
    :return: The result of the RPC command, or None if an error occurred
    """
    if params is None:
        params = []
    elif not isinstance(params, list):
>>>>>>> ca4cd9df
        params = [params]

    command = 'bitcoin-cli ' + command + ' ' + ' '.join(map(str, params))

    logging.info(f"[bitcoin-cli]: {container.name}, {command:}")
    rcode, result = container.exec_run(command)

    if rcode in [0, None]:
        if result not in [None, "", b'']:
            return loads(result)
    else:
        raise Exception(result, rcode)

def getrawmempool(container):
    """
    Get the raw memory pool.

    :param container: The Docker container in which to run the command
    :return: The result of the getrawmempool RPC command
    """
    return bitcoin_rpc(container, 'getrawmempool')

def addnode(container, dest):
    """
    Add a node to the Bitcoin network.

    :param container: The Docker container in which to run the command
    :param dest: The destination node to add
    """
    bitcoin_rpc(container, 'addnode', [dest, 'add'])

def getpeerinfo(container):
    """
    Get information about the node's peers.

    :param container: The Docker container in which to run the command
    :return: The result of the getpeerinfo RPC command
    """
    return bitcoin_rpc(container, 'getpeerinfo')

def getnetworkinfo(container):
    """
    Get information about the node's network.

    :param container: The Docker container in which to run the command
    :return: The result of the getnetworkinfo RPC command
    """
    return bitcoin_rpc(container, 'getnetworkinfo')

def generatetoaddress(container, n, btc_address):
    """
    Generate blocks to a given address.

    :param container: The Docker container in which to run the command
    :param n: The number of blocks to generate
    :param btc_address: The Bitcoin address to which to generate the blocks
    :return: A list of block IDs
    """
    block_ids = bitcoin_rpc(container, 'generatetoaddress', [n, btc_address])

    block_ids = [str(block_id) for block_id in block_ids]
    return block_ids<|MERGE_RESOLUTION|>--- conflicted
+++ resolved
@@ -1,11 +1,4 @@
 from json import loads
-<<<<<<< HEAD
-from warnet.utils import exponential_backoff
-
-@exponential_backoff()
-def bitcoin_rpc(container, command, params=[], verbose=False):
-    if not isinstance(params, list):
-=======
 import logging
 from warnet.utils import exponential_backoff
 
@@ -26,7 +19,6 @@
     if params is None:
         params = []
     elif not isinstance(params, list):
->>>>>>> ca4cd9df
         params = [params]
 
     command = 'bitcoin-cli ' + command + ' ' + ' '.join(map(str, params))
